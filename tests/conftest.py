--- conflicted
+++ resolved
@@ -307,7 +307,7 @@
 
 
 @pytest.fixture
-<<<<<<< HEAD
+
 def simplest_dimer_chains(simplest_dimer_residues: list[bg.Residue]) -> list[bg.Chain]:
     return [bg.Chain(residues=simplest_dimer_residues[:2]), bg.Chain(residues=simplest_dimer_residues[2:])]
 
@@ -324,18 +324,6 @@
             residues=simplest_dimer_residues,
             weight=1.0,
         ),
-        # bg.energies.EvoBindEnergy(
-        #     oracle=fake_esmfold,
-        #     residues=[simplest_dimer_residues[0:2], [simplest_dimer_residues[2]]],
-        #     plddt_weighted=True,
-        #     weight=1.0,
-        # ),
-        # bg.energies.SymmetrizedEvoBindEnergy(
-        #     oracle=fake_esmfold,
-        #     residues=[simplest_dimer_residues[0:2], [simplest_dimer_residues[2]]],
-        #     plddt_weighted=True,
-        #     weight=1.0,
-        # ),
         bg.energies.FlexEvoBindEnergy(
             oracle=fake_esmfold,
             residues=[simplest_dimer_residues[0:2], [simplest_dimer_residues[2]]],
@@ -360,7 +348,7 @@
     state._oracles_result = bg.oracles.OraclesResultDict()
     state._oracles_result[state.oracles_list[0]] = folding_result
     return state
-=======
+
 def formolase_ordered_structure() -> AtomArray:
     pdb_path = os.path.join(os.path.dirname(__file__), 'structures', '4qq8_ordered.pdb')
     structure = load_structure(pdb_path)
@@ -384,7 +372,6 @@
     structure = load_structure(pdb_path)
     return structure
 
->>>>>>> da511c4c
 
 @pytest.fixture
 def mixed_structure_state(
