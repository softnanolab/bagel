import pathlib as pl
import bagel as bg

TTT = 10.0**20

# ? Could this not just be a mutation unit test?
def test_tempering_does_not_mutate_immutable_residues(
    esmfold: bg.oracles.folding.ESMFold,
    test_log_path: pl.Path,
    very_high_temp: float,
) -> None:
    mutability = [False, True, False]
    residues = [bg.Residue(name='G', chain_ID='C-A', index=i, mutable=mut) for i, mut in enumerate(mutability)]

    state = bg.State(
        chains=[bg.Chain(residues)],
        energy_terms=[
            bg.energies.PTMEnergy(oracle=esmfold),
            bg.energies.OverallPLDDTEnergy(oracle=esmfold),
            bg.energies.HydrophobicEnergy(oracle=esmfold),
        ],
        name='state_A',
    )

    test_system = bg.System(states=[state], name='test_tempering2')

    minimizer = bg.minimizer.SimulatedTempering(
        mutator=bg.mutation.Canonical(),
<<<<<<< HEAD
        high_temperature=very_high_temp,  # Ensures any mutation is accepted
=======
        high_temperature=TTT,  # Ensures any mutation is accepted
>>>>>>> 6f62cddc
        low_temperature=0.001,
        n_steps_high=3,
        n_steps_low=2,
        n_cycles=1,
        preserve_best_system_every_n_steps=None,
        log_frequency=1,
        log_path=test_log_path,
    )

    best_system = minimizer.minimize_system(system=test_system)

    assert best_system.states[0].chains[0].sequence[::2] == 'GG'


# def test_tempering_does_not_raise_exceptions_with_nominal_inputs(
#     simple_state: bg.State, test_log_path: pl.Path
# ) -> None:

#     # TODO: create a proper state here that will be used for integration
#     simple_state._energy_terms_value = {}  # clean up before running
#     test_system = bg.System(states=[simple_state], name='test_tempering')

#     minimizer = bg.minimizer.SimulatedTempering(
#         mutator=bg.mutation.Canonical(),
#         high_temperature=1,
#         low_temperature=0.1,
#         n_steps_high=3,
#         n_steps_low=2,
#         n_cycles=1,
#         preserve_best_system_every_n_steps=None,
#         log_frequency=1,
#         log_path=test_log_path,
#     )

#     best_system = minimizer.minimize_system(test_system)<|MERGE_RESOLUTION|>--- conflicted
+++ resolved
@@ -1,7 +1,5 @@
 import pathlib as pl
 import bagel as bg
-
-TTT = 10.0**20
 
 # ? Could this not just be a mutation unit test?
 def test_tempering_does_not_mutate_immutable_residues(
@@ -26,11 +24,7 @@
 
     minimizer = bg.minimizer.SimulatedTempering(
         mutator=bg.mutation.Canonical(),
-<<<<<<< HEAD
         high_temperature=very_high_temp,  # Ensures any mutation is accepted
-=======
-        high_temperature=TTT,  # Ensures any mutation is accepted
->>>>>>> 6f62cddc
         low_temperature=0.001,
         n_steps_high=3,
         n_steps_low=2,
