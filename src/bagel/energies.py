--- conflicted
+++ resolved
@@ -151,10 +151,6 @@
 
     def get_residue_mask(self, structure: AtomArray, residue_group_index: int) -> npt.NDArray[np.bool_]:
         """Creates residue mask from residue group. Structure used to find unique residues in state"""
-<<<<<<< HEAD
-        # TODO: Re-write this to be consistent with input_chains, now that we keep track of it (low priority)
-=======
->>>>>>> 5ebf6499
         residue_group = self.residue_groups[residue_group_index]
         chain_ids, res_indices = residue_group
         residue_mask = np.array([], dtype=bool)
